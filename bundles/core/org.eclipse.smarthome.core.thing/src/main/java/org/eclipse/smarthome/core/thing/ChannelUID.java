/**
 * Copyright (c) 2014-2015 openHAB UG (haftungsbeschraenkt) and others.
 * All rights reserved. This program and the accompanying materials
 * are made available under the terms of the Eclipse Public License v1.0
 * which accompanies this distribution, and is available at
 * http://www.eclipse.org/legal/epl-v10.html
 */
package org.eclipse.smarthome.core.thing;

import java.util.ArrayList;
import java.util.Arrays;
import java.util.List;

/**
 * {@link ChannelUID} represents a unique identifier for channels.
 * 
 * @author Oliver Libutzki - Initital contribution
<<<<<<< HEAD
 * @author Jochen Hiller - Bugfix 455434: added default constructor
 */
public class ChannelUID extends UID {

    /**
     * Default constructor in package scope only. Will allow to instantiate this
     * class by reflection. Not intended to be used for normal instantiation.
     */
    ChannelUID() {
        super();
    }
=======
 * @author Dennis Nobel - Added channel group id
 */
public class ChannelUID extends UID {

    private static final String CHANNEL_GROUP_SEPERATOR = "#";
>>>>>>> a3f9495a

    public ChannelUID(String channelUid) {
        super(channelUid);
    }

    /**
     * @param thingUID
     *            the unique identifier of the thing the channel belongs to
     * @param id
     *            the channel's id
     */
	public ChannelUID(ThingUID thingUID, String id) {
		super(getArray(thingUID.getBindingId(), thingUID.getThingTypeId(), thingUID.getId(), null, id, thingUID.getBridgeIds()));
	}
	
    /**
     * @param thingUID
     *            the unique identifier of the thing the channel belongs to
     * @param groupId the channel's group id
     * @param id
     *            the channel's id
     */
    public ChannelUID(ThingUID thingUID, String groupId, String id) {
        super(getArray(thingUID.getBindingId(), thingUID.getThingTypeId(), thingUID.getId(), groupId, id, thingUID.getBridgeIds()));
    }

	/**
	 * @param thingTypeUID the unique id of the thing's thingType
	 * @param thingId the id of the thing the channel belongs to
	 * @param id the channel's id
	 */
	public ChannelUID(ThingTypeUID thingTypeUID, String thingId, String id) {
		this(thingTypeUID.getBindingId(), thingTypeUID.getId(), thingId, id);
	}
	
	/**
	 * @param bindingId the binding id of the thingType
	 * @param thingTypeId the thing type id of the thing's thingType
	 * @param thingId the id of the thing the channel belongs to
	 * @param id the channel's id
	 */
	public ChannelUID(String bindingId, String thingTypeId, String thingId, String id) {
		super(bindingId, thingTypeId, thingId, id);
	}
	
	/**
     * @param bindingId the binding id of the thingType
     * @param thingTypeId the thing type id of the thing's thingType
     * @param thingId the id of the thing the channel belongs to
     * @param groupId the channel's group id
     * @param id the channel's id
     */
    public ChannelUID(String bindingId, String thingTypeId, String thingId, String groupId, String id) {
        super(bindingId, thingTypeId, thingId, getChannelId(groupId, id));
    }
	
    private static String[] getArray(String bindingId, String thingTypeId, String thingId, String groupId, String id, List<String> bridgeIds) {
        
        if (bridgeIds == null) {
            return new String[] { bindingId, thingTypeId, thingId, getChannelId(groupId, id) };
        }
    	
    	String[] result = new String[4 + bridgeIds.size()];
    	result[0] = bindingId;
    	result[1] = thingTypeId;
    	for (int i = 0; i < bridgeIds.size(); i++) {
			result[i+2] = bridgeIds.get(i);
		}
    	
        result[result.length - 2] = thingId;
    	result[result.length - 1] = getChannelId(groupId, id);
    	
    	return result;
    }

    private static String getChannelId(String groupId, String id) {
        return groupId != null ? groupId + CHANNEL_GROUP_SEPERATOR + id : id;
    }
	
	   /**
     * Returns the thing type id.
     * 
     * @return thing type id
     */
    public String getThingTypeId() {
        return getSegment(1);
	}

    /**
     * Returns the thing id.
     * 
     * @return thing id
     */
	public String getThingId() {
        return getSegment(2);
	}
	
    /**
     * Returns the bridge ids.
     * 
     * @return list of bridge ids
     */
    public List<String> getBridgeIds() {
    	List<String> bridgeIds = new ArrayList<>();
    	String[] segments = getSegments();
    	for (int i = 3; i < segments.length-1; i++) {
			bridgeIds.add(segments[i]);
		}
    	return bridgeIds;
    }
	
    /**
     * Returns the id.
     * 
     * @return id
     */
    public String getId() {
        String[] segments = getSegments();
        return segments[segments.length-1];
    }
    
	/**
	 * Returns the id without the group id.
	 * 
	 * @return id id without group id
	 */
	public String getIdWithoutGroup() {
        String[] segments = getSegments();
        if(!isInGroup()) {
            return segments[segments.length-1];
        } else {
            return segments[segments.length-1].split(CHANNEL_GROUP_SEPERATOR)[1];
        }
	}
	
	public boolean isInGroup() {
	    String[] segments = getSegments();
	    return segments[segments.length - 1].contains(CHANNEL_GROUP_SEPERATOR);
	}
	
	/**
     * Returns the group id.
     * 
     * @return group id or null if channel is not in a group
     */
    public String getGroupId() {
        String[] segments = getSegments();
        return isInGroup() ? segments[segments.length-1].split(CHANNEL_GROUP_SEPERATOR)[0] : null;
    }
	
	@Override
	protected int getMinimalNumberOfSegments() {
		return 4;
	}
	
	@Override
	protected void validateSegment(String segment, int index, int length) {
	    if(index < length -1) {
	        super.validateSegment(segment, index, length);
	    } else {
            if (!segment.matches("[A-Za-z0-9_#-]*")) {
                throw new IllegalArgumentException(
                        "UID segment '"
                                + segment
                                + "' contains invalid characters. The last segment of the channel UID must match the pattern [A-Za-z0-9_-#]*.");
            }
	    }
	}

	/**
     * Returns the thing UID
     * 
     * @return the thing UID
     */
    public ThingUID getThingUID() {
        return new ThingUID(Arrays.copyOfRange(getSegments(), 0, getSegments().length - 1));
    }

}<|MERGE_RESOLUTION|>--- conflicted
+++ resolved
@@ -15,25 +15,20 @@
  * {@link ChannelUID} represents a unique identifier for channels.
  * 
  * @author Oliver Libutzki - Initital contribution
-<<<<<<< HEAD
  * @author Jochen Hiller - Bugfix 455434: added default constructor
- */
-public class ChannelUID extends UID {
-
-    /**
-     * Default constructor in package scope only. Will allow to instantiate this
-     * class by reflection. Not intended to be used for normal instantiation.
-     */
-    ChannelUID() {
-        super();
-    }
-=======
  * @author Dennis Nobel - Added channel group id
  */
 public class ChannelUID extends UID {
 
     private static final String CHANNEL_GROUP_SEPERATOR = "#";
->>>>>>> a3f9495a
+
+    /**
+     * Default constructor in package scope only. Will allow to instantiate this
+     * class by reflection. Not intended to be used for normal instantiation.
+     */
+    ChannelUID() {
+        super();
+    }
 
     public ChannelUID(String channelUid) {
         super(channelUid);
